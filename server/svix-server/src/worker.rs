// SPDX-FileCopyrightText: © 2022 Svix Authors
// SPDX-Licensepub(crate) -Identifier: MIT

use crate::cfg::Configuration;

use crate::core::cache::{kv_def, Cache, CacheBehavior, CacheKey, CacheValue};
use crate::core::cryptography::Encryption;
use crate::core::message_app::{CreateMessageApp, CreateMessageEndpoint};
use crate::core::operational_webhooks::{
    EndpointDisabledEvent, MessageAttemptEvent, OperationalWebhook, OperationalWebhookSender,
};
use crate::core::types::{
<<<<<<< HEAD
    ApplicationId, ApplicationUid, EndpointId, EndpointSecretInternal, EndpointSecretType,
    MessageUid, OrganizationId, RetrySchedule,
};
use crate::core::{
    cache::{kv_def, Cache, CacheBehavior, CacheKey, CacheValue},
    message_app::{CreateMessageApp, CreateMessageEndpoint},
    operational_webhooks::{MessageAttemptEvent, OperationalWebhook, OperationalWebhookSender},
    types::{
        BaseId, EndpointHeaders, EventTypeName, MessageAttemptId, MessageAttemptTriggerType,
        MessageId, MessageStatus,
    },
};
use crate::db::models::{endpoint, eventtype, message, messageattempt, messagedestination};
use crate::error::Result;
=======
    ApplicationId, ApplicationUid, BaseId, EndpointHeaders, EndpointId, EndpointSecretInternal,
    EndpointSecretType, MessageAttemptId, MessageAttemptTriggerType, MessageId, MessageStatus,
    MessageUid, OrganizationId,
};
use crate::core::webhook_http_client::{
    Error as WebhookClientError, RequestBuilder, WebhookClient,
};
use crate::db::models::{endpoint, message, messageattempt, messagedestination};
use crate::error::{Error, ErrorType, HttpError, Result};
>>>>>>> e36c383f
use crate::queue::{
    MessageTask, MessageTaskBatch, QueueTask, TaskQueueConsumer, TaskQueueProducer,
};
use crate::v1::utils::get_unix_timestamp;
use crate::{ctx, err_cache, err_generic, err_validation};

use chrono::Utc;

use futures::future;
<<<<<<< HEAD
use p256::ecdsa::{signature, Signature};
=======
use http::{HeaderValue, StatusCode, Version};
use ipnet::IpNet;
use lazy_static::lazy_static;
>>>>>>> e36c383f
use rand::Rng;

use sea_orm::prelude::DateTimeUtc;
use sea_orm::{
    ActiveModelTrait, ColumnTrait, DatabaseConnection, EntityTrait, QueryFilter, Set, TryIntoModel,
};
use serde::{Deserialize, Serialize};
use tokio::time::sleep;
use tracing::Instrument;

use std::collections::HashMap;
use std::sync::atomic::{AtomicU64, AtomicUsize, Ordering};
use std::sync::Arc;
use std::time::Duration;

pub type CaseSensitiveHeaderMap = HashMap<String, HeaderValue>;

// The maximum variation from the retry schedule when applying jitter to a resent webhook event in
// percent deviation
const JITTER_DELTA: f32 = 0.2;
const OVERLOAD_PENALTY_SECS: u64 = 60;

const USER_AGENT: &str = concat!("Svix-Webhooks/", env!("CARGO_PKG_VERSION"));

/// Send the MessageAttemptFailingEvent after exceeding this number of failed attempts
const OP_WEBHOOKS_SEND_FAILING_EVENT_AFTER: usize = 4;

const RESPONSE_MAX_SIZE: usize = 20000;

/// A simple struct noting the context of the wrapped [`DateTimeUtc`]. This struct is returned when
/// you are to disable disable an endpoint. This is optionally returned by [`process_failure_cache`]
/// which is to be called after all retry events are exhausted.
#[repr(transparent)]
struct EndpointDisableInfo {
    first_failure_at: DateTimeUtc,
}

/// The first_failure_at time is only stored in Postgres after the endpoint has been disabled.
/// Otherwise, it is stored in the cache with an expiration.
#[derive(Deserialize, Serialize)]
pub struct FailureCacheValue {
    pub first_failure_at: DateTimeUtc,
}

kv_def!(FailureCacheKey, FailureCacheValue, "SVIX_FAILURE_CACHE");

impl FailureCacheKey {
    pub fn new(
        org_id: &OrganizationId,
        app_id: &ApplicationId,
        endp_id: &EndpointId,
    ) -> FailureCacheKey {
        FailureCacheKey(format!(
            "{}_{}_{}_{}",
            Self::PREFIX_CACHE,
            org_id,
            app_id,
            endp_id
        ))
    }
}

/// RetrySchedule is cached for some time after being retrieved from the db
#[derive(Serialize, Deserialize)]
struct RetryScheduleCacheValue {
    pub retry_schedule: Option<RetrySchedule>,
}

kv_def!(
    RetryScheduleCacheKey,
    RetryScheduleCacheValue,
    "SVIX_RETRY_VALUE"
);

impl RetryScheduleCacheKey {
    pub fn new(org_id: &OrganizationId, event_type_name: &EventTypeName) -> RetryScheduleCacheKey {
        RetryScheduleCacheKey(format!("_{org_id}_{event_type_name}"))
    }
}

/// Called upon the successful dispatch of an endpoint. Simply clears the cache of a
/// [`FailureCacheKey`]/[`FailureCacheValue`] pair associated with a given endpoint. This is such
/// that an endpoint that was previously not responding is not disabled after responding again.
///
/// If the key value pair does not already exist in the cache, indicating that the endpoint never
/// stopped responding, no operation is performed.
#[tracing::instrument(skip_all)]
async fn process_endpoint_success(
    cache: &Cache,
    app_id: &ApplicationId,
    org_id: &OrganizationId,
    endp: &CreateMessageEndpoint,
) -> Result<()> {
    let key = FailureCacheKey::new(org_id, app_id, &endp.id);

    cache.delete(&key).await.map_err(|e| err_cache!(e))
}

/// Called upon endpoint failure. Returns whether to disable the endpoint based on the time of first
/// failure stored in the cache.
///
/// If no failure has previously been reported, then now is cached as the time of first failure and
/// the endpoint is not disabled.
///
/// If there has been a  preivous failure, then it is compared to the configured grace period, where
/// if there have been only failures within the grace period, then the endpoint is disabled.
///
/// All cache values are set with an expiration time greater thah the grace period, so occasional
/// failures will not cause an endpoint to be disabled.
#[tracing::instrument(skip_all)]
async fn process_endpoint_failure(
    cache: &Cache,
    app_id: &ApplicationId,
    org_id: &OrganizationId,
    endp: &CreateMessageEndpoint,
    disable_in: Duration,
) -> Result<Option<EndpointDisableInfo>> {
    let key = FailureCacheKey::new(org_id, app_id, &endp.id);
    let now = Utc::now();

    // If it already exists in the cache, see if the grace preiod has already elapsed
    if let Some(FailureCacheValue { first_failure_at }) = cache
        .get::<FailureCacheValue>(&key)
        .await
        .map_err(|e| err_generic!(e))?
    {
        if now - first_failure_at
            > chrono::Duration::from_std(disable_in).expect("Given `disable_in` is too large")
        {
            Ok(Some(EndpointDisableInfo { first_failure_at }))
        } else {
            Ok(None)
        }
    }
    // If it does not yet exist in the cache, set the first_failure_at value to now
    else {
        cache
            .set(
                &key,
                &FailureCacheValue {
                    first_failure_at: now,
                },
                // Failures are forgiven after double the `disable_in` `Duration` with the expiry of
                // the Redis key
                disable_in * 2,
            )
            .await
            .map_err(|e| err_generic!(e))?;

        Ok(None)
    }
}

/// Sign a message
fn sign_msg(
    main_secret: &Encryption,
    timestamp: i64,
    body: &str,
    msg_id: &MessageId,
    endpoint_signing_keys: &[&EndpointSecretInternal],
) -> String {
    let to_sign = format!("{msg_id}.{timestamp}.{body}");
    endpoint_signing_keys
        .iter()
        .map(|x| {
            let sig = x.sign(main_secret, to_sign.as_bytes());
            let version = match x.type_() {
                EndpointSecretType::Hmac256 => "v1",
                EndpointSecretType::Ed25519 => "v1a",
                EndpointSecretType::P256 => "v1b",
            };

            let ret = format!("{},{}", version, base64::encode(&sig));
            // For P256 we also follow OpenSSL/AWS and provide a DER
            if matches!(x.type_(), EndpointSecretType::P256) {
                let der: Signature = signature::Signature::from_bytes(&sig)
                    .expect("Can't happen because we just generate the signature.");
                format!(
                    "{} {},{}",
                    ret,
                    "v1bder",
                    base64::encode(der.to_der().as_bytes())
                )
            } else {
                ret
            }
        })
        .collect::<Vec<String>>()
        .join(" ")
}

/// Generates a set of headers for any one webhook event
fn generate_msg_headers(
    timestamp: i64,
    msg_id: &MessageId,
    signatures: String,
    whitelabel_headers: bool,
    configured_headers: Option<&EndpointHeaders>,
    _endpoint_url: &str,
) -> Result<CaseSensitiveHeaderMap> {
    let mut headers = CaseSensitiveHeaderMap::new();
    let id_hdr = msg_id
        .0
        .parse()
        .map_err(|_| err_generic!("Error parsing message id".to_string()))?;
    let timestamp = timestamp
        .to_string()
        .parse()
        .map_err(|_| err_generic!("Error parsing message timestamp".to_string()))?;
    let signatures_str = signatures
        .parse()
        .map_err(|_| err_generic!("Error parsing message signatures".to_string()))?;
    if whitelabel_headers {
        headers.insert("webhook-id".to_owned(), id_hdr);
        headers.insert("webhook-timestamp".to_owned(), timestamp);
        headers.insert("webhook-signature".to_owned(), signatures_str);
    } else {
        headers.insert("svix-id".to_owned(), id_hdr);
        headers.insert("svix-timestamp".to_owned(), timestamp);
        headers.insert("svix-signature".to_owned(), signatures_str);
    }
    headers.insert(
        "user-agent".to_owned(),
        USER_AGENT.to_string().parse().unwrap(),
    );
    headers.insert(
        "content-type".to_owned(),
        "application/json".parse().unwrap(),
    );
    if let Some(configured_headers) = configured_headers {
        for (k, v) in &configured_headers.0 {
            match v.parse() {
                Ok(v) => {
                    headers.insert(k.clone(), v);
                }
                Err(e) => {
                    tracing::error!("Invalid HeaderValue {}: {}", v, e);
                }
            }
        }
    }

    Ok(headers)
}

#[derive(Clone)]
struct WorkerContext<'a> {
    cfg: &'a Configuration,
    cache: &'a Cache,
    db: &'a DatabaseConnection,
    queue_tx: &'a TaskQueueProducer,
    op_webhook_sender: &'a OperationalWebhookSender,
}

<<<<<<< HEAD
struct DispatchExtraIds<'a> {
    org_id: &'a OrganizationId,
    app_uid: Option<&'a ApplicationUid>,
    msg_uid: Option<&'a MessageUid>,
    event_type_name: &'a EventTypeName,
=======
struct FailedDispatch(messageattempt::ActiveModel, Error);
struct SuccessfulDispatch(messageattempt::ActiveModel);

#[allow(clippy::large_enum_variant)]
enum IncompleteDispatch {
    Pending(PendingDispatch),
    #[allow(dead_code)]
    Failed(FailedDispatch),
>>>>>>> e36c383f
}

struct PendingDispatch {
    method: http::Method,
    url: String,
    headers: CaseSensitiveHeaderMap,
    payload: String,
    request_timeout: u64,
    created_at: DateTimeUtc,
}

enum CompletedDispatch {
    Failed(FailedDispatch),
    Successful(SuccessfulDispatch),
}

#[tracing::instrument(skip_all)]
async fn prepare_dispatch(
    WorkerContext { cfg, .. }: &WorkerContext<'_>,
    DispatchContext {
        msg_task,
        payload,
        endp,
        ..
<<<<<<< HEAD
    }: WorkerContext<'_>,
    msg_task: MessageTask,
    DispatchExtraIds {
        org_id,
        app_uid,
        msg_uid,
        event_type_name,
    }: DispatchExtraIds<'_>,
    body: String,
    endp: CreateMessageEndpoint,
) -> Result<()> {
    tracing::trace!("Dispatch: {} {}", &msg_task.msg_id, &endp.id);

    let now = Utc::now();
=======
    }: DispatchContext<'_>,
) -> Result<IncompleteDispatch> {
    let attempt_created_at = Utc::now();

>>>>>>> e36c383f
    let headers = {
        let keys = endp.valid_signing_keys();

        let signatures = sign_msg(
            &cfg.encryption,
            attempt_created_at.timestamp(),
            payload,
            &msg_task.msg_id,
            &keys,
        );

        generate_msg_headers(
            attempt_created_at.timestamp(),
            &msg_task.msg_id,
            signatures,
            cfg.whitelabel_headers,
            endp.headers.as_ref(),
            &endp.url,
<<<<<<< HEAD
        );
        headers.insert("user-agent", USER_AGENT.to_string().parse().unwrap());
        headers.insert("content-type", "application/json".parse().unwrap());
        headers
    };

    let client = reqwest::Client::builder()
        .redirect(reqwest::redirect::Policy::none())
        .build()
        .expect("Invalid reqwest Client configuration");
    let res = client
        .post(&endp.url)
        .headers(headers)
        .timeout(Duration::from_secs(cfg.worker_request_timeout as u64))
        .body(body)
        .send()
        .await;

    let msg_dest = ctx!(
        messagedestination::Entity::secure_find_by_msg(msg_task.msg_id.clone())
            .filter(messagedestination::Column::EndpId.eq(endp.id.clone()))
            .one(db)
            .await
    )?
    .ok_or_else(|| err_generic!("Msg dest not found {} {}", msg_task.msg_id, endp.id))?;
=======
        )?
    };

    Ok(IncompleteDispatch::Pending(PendingDispatch {
        method: http::Method::POST,
        url: endp.url.clone(),
        headers,
        payload: payload.to_owned(),
        request_timeout: cfg.worker_request_timeout as _,
        created_at: attempt_created_at,
    }))
}
>>>>>>> e36c383f

#[tracing::instrument(skip_all)]
async fn make_http_call(
    DispatchContext { msg_task, endp, .. }: DispatchContext<'_>,
    PendingDispatch {
        method,
        url,
        headers,
        payload,
        request_timeout,
        created_at,
    }: PendingDispatch,
    msg_dest: &messagedestination::Model,
    whitelist_subnets: &Option<Arc<Vec<IpNet>>>,
) -> Result<CompletedDispatch> {
    let client = WebhookClient::new(
        whitelist_subnets.clone(),
        Some(Arc::new(vec!["backend".to_owned()])),
    );
    let req = RequestBuilder::new()
        .method(method)
        .uri_str(&url)
        .map_err(|_| err_validation!("URL is invalid".to_owned()))?
        .headers(headers)
        .body(payload.into(), HeaderValue::from_static("application/json"))
        .version(Version::HTTP_11)
        .timeout(Duration::from_secs(request_timeout))
        .build()
        .map_err(|e| err_generic!(e))?;

    let attempt = messageattempt::ActiveModel {
        // Set both ID and created_at to the same timestamp
        id: Set(MessageAttemptId::new(created_at.into(), None)),
        created_at: Set(created_at.into()),
        msg_id: Set(msg_task.msg_id.clone()),
        endp_id: Set(endp.id.clone()),
        msg_dest_id: Set(msg_dest.id.clone()),
        url: Set(endp.url.clone()),
        ended_at: Set(Some(Utc::now().into())),
        trigger_type: Set(msg_task.trigger_type),
        ..Default::default()
    };

    match client.execute(req).await {
        Ok(res) => {
            let status_code = res.status().as_u16() as i16;
            let status = if res.status().is_success() {
                MessageStatus::Success
            } else {
                MessageStatus::Fail
            };

            let http_error = if !res.status().is_success() {
                Some(WebhookClientError::FailureStatus(res.status()))
            } else {
                None
            };

            let body = match hyper::body::to_bytes(res.into_body()).await {
                Ok(bytes) if bytes.len() > RESPONSE_MAX_SIZE => {
                    bytes_to_string(bytes.slice(..RESPONSE_MAX_SIZE))
                }
                Ok(bytes) => bytes_to_string(bytes),
                Err(err) => format!("Error reading response body: {err}"),
            };

            let attempt = messageattempt::ActiveModel {
                response_status_code: Set(status_code),
                response: Set(body),
                status: Set(status),
                ..attempt
            };

            match http_error {
                Some(err) => Ok(CompletedDispatch::Failed(FailedDispatch(
                    attempt,
                    err_generic!(err.to_string()),
                ))),
                None => Ok(CompletedDispatch::Successful(SuccessfulDispatch(attempt))),
            }
        }
        Err(err) => Ok(CompletedDispatch::Failed(FailedDispatch(
            messageattempt::ActiveModel {
                response_status_code: Set(0),
                response: Set(err.to_string()),
                status: Set(MessageStatus::Fail),
                ..attempt
            },
            err.into(),
        ))),
    }
}

#[tracing::instrument(skip_all, fields(response_code, msg_dest_id=msg_dest.id.0))]
async fn handle_successful_dispatch(
    WorkerContext { cache, db, .. }: &WorkerContext<'_>,
    DispatchContext {
        org_id,
        endp,
        app_id,
        ..
    }: DispatchContext<'_>,
    SuccessfulDispatch(mut attempt): SuccessfulDispatch,
    msg_dest: messagedestination::Model,
) -> Result<()> {
    attempt.ended_at = Set(Some(Utc::now().into()));
    let attempt = ctx!(attempt.insert(*db).await)?;

    let msg_dest = messagedestination::ActiveModel {
        status: Set(MessageStatus::Success),
        next_attempt: Set(None),
        ..msg_dest.into()
    };
    let _msg_dest = ctx!(msg_dest.update(*db).await)?;

    process_endpoint_success(cache, app_id, org_id, endp).await?;

    tracing::Span::current().record("response_code", attempt.response_status_code);
    tracing::info!("Webhook success.");

    Ok(())
}

<<<<<<< HEAD
            tracing::trace!("Worker success: {} {}", &msg_dest.id, &endp.id,);
        }
        Err((attempt, err)) => {
            let attempt = ctx!(attempt.insert(db).await)?;

            let retry_schedule_override =
                get_retry_schedule_override(db, cache, org_id, event_type_name)
                    .await?
                    .map(|x| x.0);
            let retry_schedule = retry_schedule_override
                .as_deref()
                .unwrap_or(&cfg.retry_schedule);

            let attempt_count = msg_task.attempt_count as usize;
            if msg_task.trigger_type == MessageAttemptTriggerType::Manual {
                tracing::debug!("Manual retry failed");
            } else if attempt_count < retry_schedule.len() {
                tracing::debug!(
                    "Worker failure retrying for attempt {}: {} {} {}",
                    attempt_count,
                    err,
                    &msg_dest.id,
                    &endp.id
                );

                let duration = retry_schedule[attempt_count];
=======
fn calculate_retry_delay(duration: Duration, err: Error) -> Duration {
    let duration = if matches!(err.typ, ErrorType::Timeout(_))
        || matches!(err.typ, ErrorType::Http(HttpError { status, .. }) if status == StatusCode::TOO_MANY_REQUESTS)
    {
        std::cmp::max(duration, Duration::from_secs(OVERLOAD_PENALTY_SECS))
    } else {
        duration
    };
    // Apply jitter with a maximum variation of JITTER_DELTA
    rand::thread_rng()
        .gen_range(duration.mul_f32(1.0 - JITTER_DELTA)..=duration.mul_f32(1.0 + JITTER_DELTA))
}

#[tracing::instrument(skip_all, fields(response_code, msg_dest_id=msg_dest.id.0))]
async fn handle_failed_dispatch(
    WorkerContext {
        db,
        cache,
        op_webhook_sender,
        cfg,
        queue_tx,
        ..
    }: &WorkerContext<'_>,
    DispatchContext {
        org_id,
        app_id,
        app_uid,
        msg_uid,
        endp,
        msg_task,
        ..
    }: DispatchContext<'_>,
    FailedDispatch(mut attempt, err): FailedDispatch,
    msg_dest: messagedestination::Model,
) -> Result<()> {
    attempt.ended_at = Set(Some(Utc::now().into()));
    let attempt = ctx!(attempt.insert(*db).await)?;

    tracing::Span::current().record("response_code", attempt.response_status_code);
    tracing::info!("Webhook failure.");

    let retry_schedule = &cfg.retry_schedule;

    let attempt_count = msg_task.attempt_count as usize;
    if msg_task.trigger_type == MessageAttemptTriggerType::Manual {
        tracing::debug!("Manual retry failed");
        Ok(())
    } else if attempt_count < retry_schedule.len() {
        tracing::debug!(
            "Worker failure retrying for attempt {}: {} {} {}",
            attempt_count,
            err,
            &msg_dest.id,
            &endp.id
        );
>>>>>>> e36c383f

        let retry_delay = calculate_retry_delay(retry_schedule[attempt_count], err);
        let next_attempt_time =
            Utc::now() + chrono::Duration::from_std(retry_delay).expect("Error parsing duration");
        let msg_dest = messagedestination::ActiveModel {
            next_attempt: Set(Some(next_attempt_time.into())),
            ..msg_dest.into()
        };
        let _msg_dest = ctx!(msg_dest.update(*db).await)?;

        if attempt_count == (OP_WEBHOOKS_SEND_FAILING_EVENT_AFTER - 1) {
            if let Err(e) = op_webhook_sender
                .send_operational_webhook(
                    org_id,
                    OperationalWebhook::MessageAttemptFailing(MessageAttemptEvent {
                        app_id: app_id.clone(),
                        app_uid: app_uid.cloned(),
                        endpoint_id: msg_task.endpoint_id.clone(),
                        msg_id: msg_task.msg_id.clone(),
                        msg_event_id: msg_uid.cloned(),
                        last_attempt: attempt.into(),
                    }),
                )
                .await
            {
                tracing::error!(
                    "Failed sending MessageAttemptFailing Operational Webhook: {}",
                    e
                );
            }
        }
        queue_tx
            .send(
                QueueTask::MessageV1(MessageTask {
                    attempt_count: msg_task.attempt_count + 1,
                    ..msg_task.clone()
                }),
                Some(retry_delay),
            )
            .await?;

        Ok(())
    } else {
        tracing::debug!(
            "Worker failure attempts exhausted: {} {} {}",
            err,
            &msg_dest.id,
            &endp.id
        );

        let msg_dest = messagedestination::ActiveModel {
            status: Set(MessageStatus::Fail),
            next_attempt: Set(None),
            ..msg_dest.into()
        };
        let _msg_dest = ctx!(msg_dest.update(*db).await)?;

        // Send common operational webhook
        op_webhook_sender
            .send_operational_webhook(
                org_id,
                OperationalWebhook::MessageAttemptExhausted(MessageAttemptEvent {
                    app_id: app_id.clone(),
                    app_uid: app_uid.cloned(),
                    endpoint_id: msg_task.endpoint_id.clone(),
                    msg_id: msg_task.msg_id.clone(),
                    msg_event_id: msg_uid.cloned(),
                    last_attempt: attempt.into(),
                }),
            )
            .await?;

        match process_endpoint_failure(
            cache,
            app_id,
            org_id,
            endp,
            cfg.endpoint_failure_disable_after,
        )
        .await?
        {
            None => Ok(()),

            Some(EndpointDisableInfo { first_failure_at }) => {
                let endp = ctx!(
                    endpoint::Entity::secure_find_by_id(
                        msg_task.app_id.clone(),
                        msg_task.endpoint_id.clone(),
                    )
                    .one(*db)
                    .await
                )?
                .ok_or_else(|| {
                    err_generic!("Endpoint not found {} {}", app_id, &msg_task.endpoint_id)
                })?;

                let endp = endpoint::ActiveModel {
                    disabled: Set(true),
                    first_failure_at: Set(Some(first_failure_at.into())),
                    ..endp.into()
                };
                let _endp = ctx!(endp.update(*db).await)?;

                // Send operational webhooks
                op_webhook_sender
                    .send_operational_webhook(
                        org_id,
                        OperationalWebhook::EndpointDisabled(EndpointDisabledEvent {
                            app_id: app_id.clone(),
                            app_uid: app_uid.cloned(),
                            endpoint_id: msg_task.endpoint_id.clone(),
                            // TODO:
                            endpoint_uid: None,
                            fail_since: first_failure_at,
                        }),
                    )
                    .await
            }
        }
    }
}

#[derive(Clone)]
struct DispatchContext<'a> {
    msg_task: &'a MessageTask,
    payload: &'a str,
    endp: &'a CreateMessageEndpoint,
    org_id: &'a OrganizationId,
    app_id: &'a ApplicationId,
    app_uid: Option<&'a ApplicationUid>,
    msg_uid: Option<&'a MessageUid>,
}

/// Dispatches one webhook
#[tracing::instrument(
    skip_all,
    level = "error",
    fields(
        endp_id = msg_task.endpoint_id.0.as_str(),
    )
)]
async fn dispatch_message_task(
    worker_context: &WorkerContext<'_>,
    msg: &message::Model,
    app: &CreateMessageApp,
    msg_task: MessageTask,
    payload: &str,
    endp: CreateMessageEndpoint,
    msg_dest: Option<messagedestination::Model>,
) -> Result<()> {
    let WorkerContext { cfg, db, .. } = worker_context;

    tracing::trace!("Dispatch start");

    let msg_dest = if let Some(msg_dest) = msg_dest {
        msg_dest
    } else {
        ctx!(
            messagedestination::Entity::secure_find_by_msg(msg_task.msg_id.clone())
                .filter(messagedestination::Column::EndpId.eq(endp.id.clone()))
                .one(*db)
                .await
        )?
        .ok_or_else(|| err_generic!("Msg dest not found {} {}", msg_task.msg_id, endp.id))?
    };

    if (msg_dest.status != MessageStatus::Pending && msg_dest.status != MessageStatus::Sending)
        && (msg_task.trigger_type != MessageAttemptTriggerType::Manual)
    {
        // TODO: it happens when this message destination is "resent". This leads to 2 queue tasks with the same message destination
        tracing::warn!(
            "MessageDestination {} is not pending (it's {:?}).",
            msg_dest.id,
            msg_dest.status
        );
        return Ok(());
    }

    let dispatch_context = DispatchContext {
        msg_task: &msg_task,
        payload,
        endp: &endp,
        org_id: &app.org_id,
        app_id: &app.id,
        app_uid: app.uid.as_ref(),
        msg_uid: msg.uid.as_ref(),
    };

    let dispatch = prepare_dispatch(worker_context, dispatch_context.clone()).await?;
    let completed = match dispatch {
        IncompleteDispatch::Pending(pending) => {
            make_http_call(
                dispatch_context.clone(),
                pending,
                &msg_dest,
                &cfg.whitelist_subnets,
            )
            .await?
        }
        IncompleteDispatch::Failed(failed) => CompletedDispatch::Failed(failed),
    };

    match completed {
        CompletedDispatch::Successful(success) => {
            handle_successful_dispatch(worker_context, dispatch_context, success, msg_dest).await
        }
        CompletedDispatch::Failed(failed) => {
            handle_failed_dispatch(worker_context, dispatch_context, failed, msg_dest).await
        }
    }
}

fn bytes_to_string(bytes: bytes::Bytes) -> String {
    match std::str::from_utf8(&bytes) {
        Ok(v) => v.to_owned(),
        Err(_) => base64::encode(&bytes),
    }
}

async fn get_retry_schedule_override(
    db: &DbConn,
    cache: &Cache,
    org_id: &OrganizationId,
    event_type_name: &EventTypeName,
) -> Result<Option<RetrySchedule>> {
    let cache_key = RetryScheduleCacheKey::new(org_id, event_type_name);

    if let Some(retry_schedule) = ctx!(cache.get::<RetryScheduleCacheValue>(&cache_key).await)? {
        return Ok(retry_schedule.retry_schedule);
    };

    let event_type = ctx!(
        eventtype::Entity::secure_find_by_name(org_id.to_owned(), event_type_name.to_owned())
            .one(db)
            .await
    )?;

    match event_type {
        Some(event_type) => {
            let retry_schedule = event_type.retry_schedule;
            let cache_value = RetryScheduleCacheValue { retry_schedule };

            ctx!(
                cache
                    .set(&cache_key, &cache_value, Duration::from_secs(60))
                    .await
            )?;

            Ok(cache_value.retry_schedule)
        }
        None => Ok(None),
    }
}

/// Manages preparation and execution of a QueueTask type
#[tracing::instrument(skip_all, level = "error", fields(msg_id, app_id, org_id, instance_id, task_type=queue_task.to_string()))]
async fn process_queue_task(
    worker_context: WorkerContext<'_>,
    queue_task: QueueTask,
) -> Result<()> {
    process_queue_task_inner(worker_context, queue_task)
        .await
        .map_err(|e| {
            tracing::error!("{e}");
            e
        })
}

/// Manages preparation and execution of a QueueTask type
async fn process_queue_task_inner(
    worker_context: WorkerContext<'_>,
    queue_task: QueueTask,
) -> Result<()> {
    let WorkerContext { db, cache, .. }: WorkerContext<'_> = worker_context;

    if queue_task == QueueTask::HealthCheck {
        return Ok(());
    }

    let span = tracing::Span::current();

    let (msg_id, trigger_type) = match &queue_task {
        QueueTask::MessageBatch(MessageTaskBatch {
            msg_id,
            trigger_type,
            ..
        }) => (msg_id, trigger_type),
        QueueTask::MessageV1(MessageTask {
            msg_id,
            trigger_type,
            ..
        }) => (msg_id, trigger_type),

        QueueTask::HealthCheck => unreachable!(),
    };

    span.record("msg_id", &msg_id.0);

    let msg = ctx!(message::Entity::find_by_id(msg_id.clone()).one(db).await)?
        .ok_or_else(|| err_generic!("Unexpected: message doesn't exist"))?;
    let payload = msg
        .payload
        .as_ref()
        .and_then(|value| serde_json::to_string(value).ok())
        .ok_or_else(|| err_generic!("Message payload is NULL"))?;

    span.record("app_id", &msg.app_id.0);
    span.record("org_id", &msg.org_id.0);

    let create_message_app = match CreateMessageApp::layered_fetch(
        cache,
        db,
        None,
        msg.org_id.clone(),
        msg.app_id.clone(),
        Duration::from_secs(30),
    )
    .await?
    {
        Some(create_message_app) => create_message_app,
        None => {
            tracing::info!("Application doesn't exist: {}", &msg.app_id);
            return Ok(());
        }
    };

    let endpoints: Vec<CreateMessageEndpoint> = create_message_app
        .filtered_endpoints(*trigger_type, &msg.event_type, msg.channels.as_ref())
        .iter()
        .filter(|endpoint| match &queue_task {
            QueueTask::HealthCheck => unreachable!(),
            QueueTask::MessageV1(task) => task.endpoint_id == endpoint.id,
            QueueTask::MessageBatch(_) => true,
        })
        .cloned()
        .collect();

    let futures: Vec<_> = match &queue_task {
        QueueTask::HealthCheck => unreachable!(),

        QueueTask::MessageV1(task) => {
            let endpoint = match endpoints.into_iter().next() {
                Some(ep) => ep,
                None => {
                    return Ok(());
                }
            };

<<<<<<< HEAD
            let body = serde_json::to_string(&payload).expect("Error parsing message body");

            dispatch(
                worker_context,
                task,
                DispatchExtraIds {
                    org_id,
                    app_uid: app_uid.as_ref(),
                    msg_uid: msg_uid.as_ref(),
                    event_type_name: &msg.event_type,
                },
                body,
=======
            let destination = ctx!(
                messagedestination::Entity::secure_find_by_msg(task.msg_id.clone())
                    .filter(messagedestination::Column::EndpId.eq(endpoint.id.clone()))
                    .one(db)
                    .await
            )?
            .ok_or_else(|| {
                err_generic!(format!(
                    "MessageDestination not found for message {}",
                    &task.msg_id
                ))
            })?;

            vec![dispatch_message_task(
                &worker_context,
                &msg,
                &create_message_app,
                task.clone(),
                &payload,
>>>>>>> e36c383f
                endpoint,
                Some(destination),
            )]
        }

        QueueTask::MessageBatch(task) => {
            let destinations: Vec<_> = endpoints
                .iter()
                .map(|endpoint| messagedestination::ActiveModel {
                    msg_id: Set(msg.id.clone()),
                    endp_id: Set(endpoint.id.clone()),
                    next_attempt: Set(Some(Utc::now().into())),
                    status: Set(MessageStatus::Sending),
                    ..Default::default()
                })
                .collect();

            ctx!(
                messagedestination::Entity::insert_many(destinations.clone())
                    .exec(db)
                    .await
            )?;

            endpoints
                .into_iter()
                .zip(destinations)
                .map(|(endpoint, destination)| {
                    let task = MessageTask {
                        msg_id: msg_id.clone(),
                        app_id: task.app_id.clone(),
                        endpoint_id: endpoint.id.clone(),
                        attempt_count: 0,
                        trigger_type: *trigger_type,
                    };

                    dispatch_message_task(
                        &worker_context,
                        &msg,
                        &create_message_app,
                        task,
                        &payload,
                        endpoint,
                        destination.try_into_model().ok(),
                    )
                })
                .collect()
        }
    };

    let join = future::join_all(futures).await;

    let errs: Vec<_> = join.iter().filter(|x| x.is_err()).collect();
    if !errs.is_empty() {
        return Err(err_generic!(format!(
            "Some dispatches failed unexpectedly: {errs:?}"
        )));
    }

    Ok(())
}

lazy_static! {
    pub static ref LAST_QUEUE_POLL: AtomicU64 = get_unix_timestamp().into();
}

async fn update_last_poll_time() {
    LAST_QUEUE_POLL.swap(get_unix_timestamp(), Ordering::Relaxed);
}

/// Listens on the message queue for new tasks
#[allow(clippy::too_many_arguments)]
pub async fn queue_handler(
    cfg: &Configuration,
    cache: Cache,
    db: DatabaseConnection,
    queue_tx: TaskQueueProducer,
    mut queue_rx: TaskQueueConsumer,
    op_webhook_sender: OperationalWebhookSender,
) -> Result<()> {
    static NUM_WORKERS: AtomicUsize = AtomicUsize::new(0);

    let task_limit = cfg.worker_max_tasks;
    if task_limit == 0 {
        tracing::info!("Worker concurrent task limit: unlimited");
    } else {
        tracing::info!("Worker concurrent task limit: {}", task_limit);
    }

    tokio::spawn(
        async move {
            let mut interval = tokio::time::interval(Duration::from_millis(500));
            loop {
                interval.tick().await;
                let num_workers = NUM_WORKERS.load(Ordering::Relaxed);
                if num_workers > 0 {
                    tracing::info!("{} active workers", num_workers);
                }
            }
        }
        .instrument(tracing::error_span!(
            "worker_monitor",
            instance_id = tracing::field::Empty
        )),
    );

    loop {
        if task_limit > 0 {
            let num_workers = NUM_WORKERS.load(Ordering::Relaxed);
            if num_workers > task_limit.into() {
                tokio::time::sleep(Duration::from_millis(100)).await;
                continue;
            }
        }

        if crate::SHUTTING_DOWN.load(Ordering::SeqCst) {
            tokio::join!(async move {
                let mut interval = tokio::time::interval(Duration::from_millis(500));
                loop {
                    interval.tick().await;
                    let num_workers = NUM_WORKERS.load(Ordering::Relaxed);
                    if num_workers > 0 {
                        tracing::info!(
                            "{} active workers, waiting to shut down worker.",
                            num_workers
                        );
                    } else {
                        tracing::info!("No active workers, shutting down worker.");
                        break;
                    }
                }
            });
            break;
        }

        match queue_rx.receive_all().await {
            Ok(batch) => {
                for delivery in batch {
                    let cfg = cfg.clone();
                    let cache = cache.clone();
                    let db = db.clone();
                    let queue_tx = queue_tx.clone();
                    let queue_task = delivery.task.clone();
                    let op_webhook_sender = op_webhook_sender.clone();

                    tokio::spawn(async move {
                        NUM_WORKERS.fetch_add(1, Ordering::Relaxed);
                        let worker_context = WorkerContext {
                            cfg: &cfg,
                            db: &db,
                            cache: &cache,
                            op_webhook_sender: &op_webhook_sender,
                            queue_tx: &queue_tx,
                        };

                        let queue_task =
                            Arc::try_unwrap(queue_task).unwrap_or_else(|arc| (*arc).clone());
                        if process_queue_task(worker_context, queue_task)
                            .await
                            .is_err()
                        {
                            if let Err(err) = queue_tx.nack(delivery).await {
                                tracing::error!(
                                    "Error sending 'nack' to Redis after task execution error: {}",
                                    err
                                );
                            }
                        } else if let Err(err) = queue_tx.ack(delivery).await {
                            tracing::error!(
                                "Error sending 'ack' to Redis after successful task execution: {}",
                                err
                            );
                        }

                        NUM_WORKERS.fetch_sub(1, Ordering::Relaxed);
                    });
                }
            }
            Err(err) => {
                tracing::error!("Error receiving task: {:?}", err);
                sleep(tokio::time::Duration::from_millis(10)).await;
            }
        }

        update_last_poll_time().await;
    }

    Ok(())
}

#[cfg(test)]
mod tests {
    use super::*;
    use crate::core::cryptography::{AsymmetricKey, AsymmetricKeyP256};
    use crate::core::types::{BaseId, EndpointSecret};

    use bytes::Bytes;
    use ed25519_compact::Signature;
    use p256::ecdsa;
    use p256::ecdsa::signature::Verifier;
    use std::collections::HashMap;

    // [`generate_msg_headers`] tests
    const TIMESTAMP: i64 = 1;
    const WHITELABEL_HEADERS: bool = false;
    const BODY: &str = "{\"test\": \"body\"}";
    const ENDPOINT_SIGNING_KEYS: &[&EndpointSecretInternal] = &[];
    const ENDPOINT_URL: &str = "http://localhost:8071";

    /// Utility function that returns the default set of headers before configurable header are
    /// accounted for
    fn mock_headers() -> (CaseSensitiveHeaderMap, MessageId) {
        let id = MessageId::new(None, None);

        let signatures = sign_msg(
            &Encryption::new_noop(),
            TIMESTAMP,
            BODY,
            &id,
            ENDPOINT_SIGNING_KEYS,
        );

        (
            generate_msg_headers(
                TIMESTAMP,
                &id,
                signatures,
                WHITELABEL_HEADERS,
                None,
                ENDPOINT_URL,
            )
            .unwrap(),
            id,
        )
    }

    #[test]
    fn test_generate_msg_headers() {
        // The headers to be given to [`generate_msg_headers`]
        let mut headers = HashMap::new();
        headers.insert("test_key".to_owned(), "value".to_owned());

        // The invalid key should be skipped over so it is not included in the expected
        let (mut expected, id) = mock_headers();
        let _ = expected.insert("test_key".to_owned(), "value".parse().unwrap());

        let signatures = sign_msg(
            &Encryption::new_noop(),
            TIMESTAMP,
            BODY,
            &id,
            ENDPOINT_SIGNING_KEYS,
        );

        let actual = generate_msg_headers(
            TIMESTAMP,
            &id,
            signatures,
            WHITELABEL_HEADERS,
            Some(&EndpointHeaders(headers)),
            ENDPOINT_URL,
        )
        .unwrap();

        assert_eq!(expected, actual);
    }

    // Tests endpoint signing keys -- expected values are fetched from the Svix documentation for a
    // direct comparison to the current implementation.
    #[test]
    fn test_generate_msg_headers_with_signing_key() {
        let test_timestamp = 1614265330;
        let test_body = "{\"test\": 2432232314}";
        let test_key = EndpointSecretInternal::from_endpoint_secret(
            EndpointSecret::Symmetric(base64::decode("MfKQ9r8GKYqrTwjUPD8ILPZIo2LaLaSw").unwrap()),
            &Encryption::new_noop(),
        )
        .unwrap();
        let test_message_id = MessageId("msg_p5jXN8AQM9LWM0D4loKWxJek".to_owned());

        let expected_signature_str = "v1,g0hM9SsE+OTPJTGt/tmIKtSyZlE3uFJELVlNIOLJ1OE=";

        let signatures = sign_msg(
            &Encryption::new_noop(),
            test_timestamp,
            test_body,
            &test_message_id,
            &[&test_key],
        );

        let actual = generate_msg_headers(
            test_timestamp,
            &test_message_id,
            signatures,
            WHITELABEL_HEADERS,
            None,
            ENDPOINT_URL,
        )
        .unwrap();

        assert_eq!(
            actual.get("svix-signature").unwrap(),
            expected_signature_str
        );
    }

    // Tests asymmetric signing keys
    #[test]
    fn test_asymmetric_key_signing() {
        let timestamp = 1614265330;
        let body = "{\"test\": 2432232314}";
        let asym_key = AsymmetricKey::from_base64("6Xb/dCcHpPea21PS1N9VY/NZW723CEc77N4rJCubMbfVKIDij2HKpMKkioLlX0dRqSKJp4AJ6p9lMicMFs6Kvg==").unwrap();
        let test_key = EndpointSecretInternal::from_endpoint_secret(
            EndpointSecret::Asymmetric(asym_key.clone()),
            &Encryption::new_noop(),
        )
        .unwrap();
        let msg_id = MessageId("msg_p5jXN8AQM9LWM0D4loKWxJek".to_owned());

        let signatures = sign_msg(
            &Encryption::new_noop(),
            timestamp,
            body,
            &msg_id,
            &[&test_key],
        );

        let to_sign = format!("{msg_id}.{timestamp}.{body}");
        assert!(signatures.starts_with("v1a,"));
        let sig: Signature = Signature::from_slice(
            base64::decode(&signatures["v1a,".len()..])
                .unwrap()
                .as_slice(),
        )
        .unwrap();
        asym_key.0.pk.verify(to_sign.as_bytes(), &sig).unwrap();
        assert_eq!(signatures, "v1a,hnO3f9T8Ytu9HwrXslvumlUpqtNVqkhqw/enGzPCXe5BdqzCInXqYXFymVJaA7AZdpXwVLPo3mNl8EM+m7TBAg==");

        // P256
        let asym_key =
            AsymmetricKeyP256::from_base64("kFNprtCyFJtEo/J5kOF69ai4dpbjsJYc1vCFcFpJseU=").unwrap();
        let test_key = EndpointSecretInternal::from_endpoint_secret(
            EndpointSecret::AsymmetricP256(asym_key.clone()),
            &Encryption::new_noop(),
        )
        .unwrap();

        let signatures = sign_msg(
            &Encryption::new_noop(),
            timestamp,
            body,
            &msg_id,
            &[&test_key],
        );

        let to_sign = format!("{msg_id}.{timestamp}.{body}");
        let sig_arry: Vec<&str> = signatures.split(' ').collect();
        let v1b = sig_arry[0];
        assert!(v1b.starts_with("v1b,"));
        let v1bder = sig_arry[1];
        assert!(v1bder.starts_with("v1bder,"));

        let pubkey = &ecdsa::VerifyingKey::from(&asym_key.0);

        let sig: ecdsa::Signature = ecdsa::signature::Signature::from_bytes(
            base64::decode(&v1b["v1b,".len()..]).unwrap().as_slice(),
        )
        .unwrap();
        pubkey.verify(to_sign.as_bytes(), &sig).unwrap();
        assert_eq!(v1b, "v1b,OWJtTkfkXDHzQhY1QA3i8zpCFmkfKa+9IUZaAw2lNc5e7tpewd2sIJ2a7ocaUrv7WtqltC0NqkuQQtXQhvAt1A==");

        let sig: ecdsa::Signature = ecdsa::Signature::from_der(
            base64::decode(&v1bder["v1bder,".len()..])
                .unwrap()
                .as_slice(),
        )
        .unwrap();
        pubkey.verify(to_sign.as_bytes(), &sig).unwrap();
        assert_eq!(v1bder, "v1bder,MEQCIDlibU5H5Fwx80IWNUAN4vM6QhZpHymvvSFGWgMNpTXOAiBe7tpewd2sIJ2a7ocaUrv7WtqltC0NqkuQQtXQhvAt1A==");
    }

    #[test]
    fn test_bytes_to_string() {
        let b = Bytes::from_static(b"Hello, world.");
        assert_eq!(bytes_to_string(b), "Hello, world.");
    }
}<|MERGE_RESOLUTION|>--- conflicted
+++ resolved
@@ -10,32 +10,15 @@
     EndpointDisabledEvent, MessageAttemptEvent, OperationalWebhook, OperationalWebhookSender,
 };
 use crate::core::types::{
-<<<<<<< HEAD
-    ApplicationId, ApplicationUid, EndpointId, EndpointSecretInternal, EndpointSecretType,
-    MessageUid, OrganizationId, RetrySchedule,
-};
-use crate::core::{
-    cache::{kv_def, Cache, CacheBehavior, CacheKey, CacheValue},
-    message_app::{CreateMessageApp, CreateMessageEndpoint},
-    operational_webhooks::{MessageAttemptEvent, OperationalWebhook, OperationalWebhookSender},
-    types::{
-        BaseId, EndpointHeaders, EventTypeName, MessageAttemptId, MessageAttemptTriggerType,
-        MessageId, MessageStatus,
-    },
-};
-use crate::db::models::{endpoint, eventtype, message, messageattempt, messagedestination};
-use crate::error::Result;
-=======
     ApplicationId, ApplicationUid, BaseId, EndpointHeaders, EndpointId, EndpointSecretInternal,
-    EndpointSecretType, MessageAttemptId, MessageAttemptTriggerType, MessageId, MessageStatus,
-    MessageUid, OrganizationId,
+    EndpointSecretType, EventTypeName, MessageAttemptId, MessageAttemptTriggerType, MessageId,
+    MessageStatus, MessageUid, OrganizationId, RetrySchedule,
 };
 use crate::core::webhook_http_client::{
     Error as WebhookClientError, RequestBuilder, WebhookClient,
 };
-use crate::db::models::{endpoint, message, messageattempt, messagedestination};
+use crate::db::models::{endpoint, eventtype, message, messageattempt, messagedestination};
 use crate::error::{Error, ErrorType, HttpError, Result};
->>>>>>> e36c383f
 use crate::queue::{
     MessageTask, MessageTaskBatch, QueueTask, TaskQueueConsumer, TaskQueueProducer,
 };
@@ -45,13 +28,10 @@
 use chrono::Utc;
 
 use futures::future;
-<<<<<<< HEAD
-use p256::ecdsa::{signature, Signature};
-=======
 use http::{HeaderValue, StatusCode, Version};
 use ipnet::IpNet;
 use lazy_static::lazy_static;
->>>>>>> e36c383f
+use p256::ecdsa::{signature, Signature};
 use rand::Rng;
 
 use sea_orm::prelude::DateTimeUtc;
@@ -306,13 +286,6 @@
     op_webhook_sender: &'a OperationalWebhookSender,
 }
 
-<<<<<<< HEAD
-struct DispatchExtraIds<'a> {
-    org_id: &'a OrganizationId,
-    app_uid: Option<&'a ApplicationUid>,
-    msg_uid: Option<&'a MessageUid>,
-    event_type_name: &'a EventTypeName,
-=======
 struct FailedDispatch(messageattempt::ActiveModel, Error);
 struct SuccessfulDispatch(messageattempt::ActiveModel);
 
@@ -321,7 +294,6 @@
     Pending(PendingDispatch),
     #[allow(dead_code)]
     Failed(FailedDispatch),
->>>>>>> e36c383f
 }
 
 struct PendingDispatch {
@@ -346,27 +318,10 @@
         payload,
         endp,
         ..
-<<<<<<< HEAD
-    }: WorkerContext<'_>,
-    msg_task: MessageTask,
-    DispatchExtraIds {
-        org_id,
-        app_uid,
-        msg_uid,
-        event_type_name,
-    }: DispatchExtraIds<'_>,
-    body: String,
-    endp: CreateMessageEndpoint,
-) -> Result<()> {
-    tracing::trace!("Dispatch: {} {}", &msg_task.msg_id, &endp.id);
-
-    let now = Utc::now();
-=======
     }: DispatchContext<'_>,
 ) -> Result<IncompleteDispatch> {
     let attempt_created_at = Utc::now();
 
->>>>>>> e36c383f
     let headers = {
         let keys = endp.valid_signing_keys();
 
@@ -385,33 +340,6 @@
             cfg.whitelabel_headers,
             endp.headers.as_ref(),
             &endp.url,
-<<<<<<< HEAD
-        );
-        headers.insert("user-agent", USER_AGENT.to_string().parse().unwrap());
-        headers.insert("content-type", "application/json".parse().unwrap());
-        headers
-    };
-
-    let client = reqwest::Client::builder()
-        .redirect(reqwest::redirect::Policy::none())
-        .build()
-        .expect("Invalid reqwest Client configuration");
-    let res = client
-        .post(&endp.url)
-        .headers(headers)
-        .timeout(Duration::from_secs(cfg.worker_request_timeout as u64))
-        .body(body)
-        .send()
-        .await;
-
-    let msg_dest = ctx!(
-        messagedestination::Entity::secure_find_by_msg(msg_task.msg_id.clone())
-            .filter(messagedestination::Column::EndpId.eq(endp.id.clone()))
-            .one(db)
-            .await
-    )?
-    .ok_or_else(|| err_generic!("Msg dest not found {} {}", msg_task.msg_id, endp.id))?;
-=======
         )?
     };
 
@@ -424,7 +352,6 @@
         created_at: attempt_created_at,
     }))
 }
->>>>>>> e36c383f
 
 #[tracing::instrument(skip_all)]
 async fn make_http_call(
@@ -548,34 +475,6 @@
     Ok(())
 }
 
-<<<<<<< HEAD
-            tracing::trace!("Worker success: {} {}", &msg_dest.id, &endp.id,);
-        }
-        Err((attempt, err)) => {
-            let attempt = ctx!(attempt.insert(db).await)?;
-
-            let retry_schedule_override =
-                get_retry_schedule_override(db, cache, org_id, event_type_name)
-                    .await?
-                    .map(|x| x.0);
-            let retry_schedule = retry_schedule_override
-                .as_deref()
-                .unwrap_or(&cfg.retry_schedule);
-
-            let attempt_count = msg_task.attempt_count as usize;
-            if msg_task.trigger_type == MessageAttemptTriggerType::Manual {
-                tracing::debug!("Manual retry failed");
-            } else if attempt_count < retry_schedule.len() {
-                tracing::debug!(
-                    "Worker failure retrying for attempt {}: {} {} {}",
-                    attempt_count,
-                    err,
-                    &msg_dest.id,
-                    &endp.id
-                );
-
-                let duration = retry_schedule[attempt_count];
-=======
 fn calculate_retry_delay(duration: Duration, err: Error) -> Duration {
     let duration = if matches!(err.typ, ErrorType::Timeout(_))
         || matches!(err.typ, ErrorType::Http(HttpError { status, .. }) if status == StatusCode::TOO_MANY_REQUESTS)
@@ -606,6 +505,7 @@
         msg_uid,
         endp,
         msg_task,
+        event_type_name,
         ..
     }: DispatchContext<'_>,
     FailedDispatch(mut attempt, err): FailedDispatch,
@@ -617,7 +517,12 @@
     tracing::Span::current().record("response_code", attempt.response_status_code);
     tracing::info!("Webhook failure.");
 
-    let retry_schedule = &cfg.retry_schedule;
+    let retry_schedule_override = get_retry_schedule_override(db, cache, org_id, event_type_name)
+        .await?
+        .map(|x| x.0);
+    let retry_schedule = retry_schedule_override
+        .as_deref()
+        .unwrap_or(&cfg.retry_schedule);
 
     let attempt_count = msg_task.attempt_count as usize;
     if msg_task.trigger_type == MessageAttemptTriggerType::Manual {
@@ -631,7 +536,6 @@
             &msg_dest.id,
             &endp.id
         );
->>>>>>> e36c383f
 
         let retry_delay = calculate_retry_delay(retry_schedule[attempt_count], err);
         let next_attempt_time =
@@ -763,6 +667,7 @@
     app_id: &'a ApplicationId,
     app_uid: Option<&'a ApplicationUid>,
     msg_uid: Option<&'a MessageUid>,
+    event_type_name: &'a EventTypeName,
 }
 
 /// Dispatches one webhook
@@ -818,6 +723,7 @@
         app_id: &app.id,
         app_uid: app.uid.as_ref(),
         msg_uid: msg.uid.as_ref(),
+        event_type_name: &msg.event_type,
     };
 
     let dispatch = prepare_dispatch(worker_context, dispatch_context.clone()).await?;
@@ -852,7 +758,7 @@
 }
 
 async fn get_retry_schedule_override(
-    db: &DbConn,
+    db: &DatabaseConnection,
     cache: &Cache,
     org_id: &OrganizationId,
     event_type_name: &EventTypeName,
@@ -980,20 +886,6 @@
                 }
             };
 
-<<<<<<< HEAD
-            let body = serde_json::to_string(&payload).expect("Error parsing message body");
-
-            dispatch(
-                worker_context,
-                task,
-                DispatchExtraIds {
-                    org_id,
-                    app_uid: app_uid.as_ref(),
-                    msg_uid: msg_uid.as_ref(),
-                    event_type_name: &msg.event_type,
-                },
-                body,
-=======
             let destination = ctx!(
                 messagedestination::Entity::secure_find_by_msg(task.msg_id.clone())
                     .filter(messagedestination::Column::EndpId.eq(endpoint.id.clone()))
@@ -1013,7 +905,6 @@
                 &create_message_app,
                 task.clone(),
                 &payload,
->>>>>>> e36c383f
                 endpoint,
                 Some(destination),
             )]
